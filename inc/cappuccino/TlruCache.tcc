#include "cappuccino/TlruCache.h"

#include <numeric>

namespace cappuccino {

template <typename KeyType, typename ValueType, SyncImplEnum SyncType>
TlruCache<KeyType, ValueType, SyncType>::TlruCache(
    size_t capacity,
    float max_load_factor)
    : m_elements(capacity)
    , m_lru_list(capacity)
{
    std::iota(m_lru_list.begin(), m_lru_list.end(), 0);
    m_lru_end = m_lru_list.begin();

    m_keyed_elements.max_load_factor(max_load_factor);
    m_keyed_elements.reserve(capacity);
}

template <typename KeyType, typename ValueType, SyncImplEnum SyncType>
auto TlruCache<KeyType, ValueType, SyncType>::Insert(
    std::chrono::seconds ttl,
    const KeyType& key,
    ValueType value) -> bool
{
    auto now = std::chrono::steady_clock::now();
    auto expire_time = now + ttl;

<<<<<<< HEAD
    LockScopeGuard<SyncType> guard { m_lock };
    return doInsertUpdate(key, std::move(value), now, expire_time);
=======
    std::lock_guard guard { m_lock };
    doInsertUpdate(key, std::move(value), now, expire_time);
>>>>>>> 9b2e18b4
}

template <typename KeyType, typename ValueType, SyncImplEnum SyncType>
template <typename RangeType>
auto TlruCache<KeyType, ValueType, SyncType>::InsertRange(
    RangeType&& key_value_range) -> void
{
    auto now = std::chrono::steady_clock::now();

    std::lock_guard guard { m_lock };
    for (auto& [ttl, key, value] : key_value_range) {
        auto expired_time = now + ttl;
        doInsertUpdate(key, std::move(value), now, expired_time);
    }
}

template <typename KeyType, typename ValueType, SyncImplEnum SyncType>
auto TlruCache<KeyType, ValueType, SyncType>::Delete(
    const KeyType& key) -> bool
{
    std::lock_guard guard { m_lock };
    auto keyed_position = m_keyed_elements.find(key);
    if (keyed_position != m_keyed_elements.end()) {
        doDelete(keyed_position->second);
        return true;
    } else {
        return false;
    }
}

template <typename KeyType, typename ValueType, SyncImplEnum SyncType>
template <template <class...> typename RangeType>
auto TlruCache<KeyType, ValueType, SyncType>::DeleteRange(
    const RangeType<KeyType>& key_range) -> size_t
{
    size_t deleted_elements { 0 };

    std::lock_guard guard { m_lock };
    for (auto& key : key_range) {
        auto keyed_position = m_keyed_elements.find(key);
        if (keyed_position != m_keyed_elements.end()) {
            ++deleted_elements;
            doDelete(keyed_position->second);
        }
    }

    return deleted_elements;
}

template <typename KeyType, typename ValueType, SyncImplEnum SyncType>
auto TlruCache<KeyType, ValueType, SyncType>::Find(
    const KeyType& key,
    bool peek) -> std::optional<ValueType>
{
    auto now = std::chrono::steady_clock::now();

    std::lock_guard guard { m_lock };
    return doFind(key, now, peek);
}

template <typename KeyType, typename ValueType, SyncImplEnum SyncType>
template <typename RangeType>
auto TlruCache<KeyType, ValueType, SyncType>::FindRange(
    const RangeType& key_range,
    bool peek) -> std::vector<std::pair<KeyType, std::optional<ValueType>>>
{
    std::vector<std::pair<KeyType, std::optional<ValueType>>> output;
    output.reserve(std::size(key_range));

    auto now = std::chrono::steady_clock::now();

    {
        std::lock_guard guard { m_lock };
        for (auto& key : key_range) {
            output.emplace_back(key, doFind(key, now, peek));
        }
    }

    return output;
}

template <typename KeyType, typename ValueType, SyncImplEnum SyncType>
template <typename RangeType>
auto TlruCache<KeyType, ValueType, SyncType>::FindRangeFill(
    RangeType& key_optional_value_range,
    bool peek) -> void
{
    auto now = std::chrono::steady_clock::now();

    std::lock_guard guard { m_lock };
    for (auto& [key, optional_value] : key_optional_value_range) {
        optional_value = doFind(key, now, peek);
    }
}

template <typename KeyType, typename ValueType, SyncImplEnum SyncType>
auto TlruCache<KeyType, ValueType, SyncType>::GetUsedSize() const -> size_t
{
    return m_used_size;
}

template <typename KeyType, typename ValueType, SyncImplEnum SyncType>
auto TlruCache<KeyType, ValueType, SyncType>::GetCapacity() const -> size_t
{
    return m_elements.capacity();
}

template <typename KeyType, typename ValueType, SyncImplEnum SyncType>
auto TlruCache<KeyType, ValueType, SyncType>::CleanExpiredValues() -> size_t
{
    size_t start_size = m_ttl_list.size();
    auto now = std::chrono::steady_clock::now();

    std::lock_guard guard { m_lock };
    // Loop through and delete all items that are expired.
    while (m_used_size > 0 && now >= m_ttl_list.begin()->first) {
        doDelete(m_ttl_list.begin()->second);
    }

    // return the number of items removed.
    return start_size - m_ttl_list.size();
}

template <typename KeyType, typename ValueType, SyncImplEnum SyncType>
auto TlruCache<KeyType, ValueType, SyncType>::doInsertUpdate(
    const KeyType& key,
    ValueType&& value,
    std::chrono::steady_clock::time_point now,
    std::chrono::steady_clock::time_point expire_time) -> bool
{
    auto keyed_position = m_keyed_elements.find(key);
    if (keyed_position != m_keyed_elements.end()) {
        // If the key already exists this is an update, this won't require a prune.

        // Check whether expired
        const size_t element_idx = keyed_position->second;
        const bool expired = (now >= m_elements[element_idx].m_expire_time);

        Element& element = doUpdate(keyed_position, expire_time);
        if (expired)
            element.m_value = std::move(value);

        return expired;
    } else {
        // Inserts might require an item to be pruned, check that first before inserting the new key/value.
        if (m_used_size >= m_elements.size()) {
            doPrune(now);
        }
        doInsert(key, std::move(value), expire_time);
        return true;
    }
}

template <typename KeyType, typename ValueType, SyncImplEnum SyncType>
auto TlruCache<KeyType, ValueType, SyncType>::doInsert(
    const KeyType& key,
    ValueType&& value,
    std::chrono::steady_clock::time_point expire_time) -> void
{
    auto element_idx = *m_lru_end;

    auto keyed_position = m_keyed_elements.emplace(key, element_idx).first;

    // Insert the element_idx into the TTL list.
    auto ttl_position = m_ttl_list.emplace(expire_time, element_idx);

    // Update the element's appropriate fields across the datastructures.
    Element& element = m_elements[element_idx];
    element.m_value = std::move(value);
    element.m_expire_time = expire_time;
    element.m_lru_position = m_lru_end;
    element.m_ttl_position = ttl_position;
    element.m_keyed_position = keyed_position;

    // Update the LRU position.
    ++m_lru_end;

    ++m_used_size;

    doAccess(element);
}

template <typename KeyType, typename ValueType, SyncImplEnum SyncType>
auto TlruCache<KeyType, ValueType, SyncType>::doUpdate(
    typename std::unordered_map<KeyType, size_t>::iterator keyed_position,
    std::chrono::steady_clock::time_point expire_time) -> Element&
{
    size_t element_idx = keyed_position->second;

    Element& element = m_elements[element_idx];
    element.m_expire_time = expire_time;

    // Reinsert into TTL list with the new TTL.
    m_ttl_list.erase(element.m_ttl_position);
    element.m_ttl_position = m_ttl_list.emplace(expire_time, element_idx);

    doAccess(element);
    return element;
}

template <typename KeyType, typename ValueType, SyncImplEnum SyncType>
auto TlruCache<KeyType, ValueType, SyncType>::doDelete(
    size_t element_idx) -> void
{
    Element& element = m_elements[element_idx];

    // splice into the end position of the LRU if it isn't the last item...
    if (element.m_lru_position != std::prev(m_lru_end)) {
        m_lru_list.splice(m_lru_end, m_lru_list, element.m_lru_position);
    }
    --m_lru_end;

    m_ttl_list.erase(element.m_ttl_position);

    m_keyed_elements.erase(element.m_keyed_position);

    // destruct element.m_value when re-assigned on an insert.

    --m_used_size;
}

template <typename KeyType, typename ValueType, SyncImplEnum SyncType>
auto TlruCache<KeyType, ValueType, SyncType>::doFind(
    const KeyType& key,
    std::chrono::steady_clock::time_point now,
    bool peek) -> std::optional<ValueType>
{
    auto keyed_position = m_keyed_elements.find(key);
    if (keyed_position != m_keyed_elements.end()) {
        size_t element_idx = keyed_position->second;
        Element& element = m_elements[element_idx];

        // Has the element TTL'ed?
        if (now < element.m_expire_time) {
            // Do not update the items access if peeking.
            if (!peek) {
                doAccess(element);
            }
            return { element.m_value };
        } else {
            // Its dead anyways, lets delete it now.
            doDelete(element_idx);
        }
    }

    return {};
}

template <typename KeyType, typename ValueType, SyncImplEnum SyncType>
auto TlruCache<KeyType, ValueType, SyncType>::doAccess(
    Element& element) -> void
{
    // This function will put the item at the most recently used side of the LRU list.
    m_lru_list.splice(m_lru_list.begin(), m_lru_list, element.m_lru_position);
}

template <typename KeyType, typename ValueType, SyncImplEnum SyncType>
auto TlruCache<KeyType, ValueType, SyncType>::doPrune(
    std::chrono::steady_clock::time_point now) -> void
{
    if (m_used_size > 0) {
        auto& [expire_time, element_idx] = *m_ttl_list.begin();

        if (now >= expire_time) {
            // If there is an expired item, prefer to remove that.
            doDelete(element_idx);
        } else {
            // Otherwise pick the least recently used item to prune.
            size_t lru_idx = m_lru_list.back();
            doDelete(lru_idx);
        }
    }
}

} // namespace cappuccino<|MERGE_RESOLUTION|>--- conflicted
+++ resolved
@@ -27,13 +27,8 @@
     auto now = std::chrono::steady_clock::now();
     auto expire_time = now + ttl;
 
-<<<<<<< HEAD
-    LockScopeGuard<SyncType> guard { m_lock };
+    std::lock_guard guard { m_lock };
     return doInsertUpdate(key, std::move(value), now, expire_time);
-=======
-    std::lock_guard guard { m_lock };
-    doInsertUpdate(key, std::move(value), now, expire_time);
->>>>>>> 9b2e18b4
 }
 
 template <typename KeyType, typename ValueType, SyncImplEnum SyncType>
